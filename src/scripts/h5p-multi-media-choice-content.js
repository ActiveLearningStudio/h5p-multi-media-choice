--- conflicted
+++ resolved
@@ -136,14 +136,10 @@
 
     // Checkbox buttons, one point if above pass percentage
     if (self.params.behaviour.singlePoint) {
-<<<<<<< HEAD
-      return (score * 100) / this.numberOfCorrectOptions >=
+      return (score * 100) / this.getMaxScore() >=
         this.params.behaviour.passPercentage
         ? 1
         : 0;
-=======
-      return (score*100/this.getMaxScore()) >= this.params.behaviour.passPercentage ? 1 : 0;
->>>>>>> c26b6fa0
     }
 
     return Math.max(0, score); // Negative score not allowed
