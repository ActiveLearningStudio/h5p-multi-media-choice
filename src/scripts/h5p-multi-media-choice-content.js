--- conflicted
+++ resolved
@@ -31,11 +31,7 @@
 
   /**
    * Return the indexes of the selected options
-<<<<<<< HEAD
    * @returns  {Number[]} A list of indexes
-=======
-   * @returns {number[]} A list of indexes
->>>>>>> 01960de9
    */
   getSelected() {
     return this.selected;
@@ -58,15 +54,9 @@
   }
 
   /**
-<<<<<<< HEAD
    * Builds a selectable option containing media.
    * @param   {object} option Option object from the editor.
    * @return  {HTMLElement} Option.
-=======
-   * Build option.
-   * @param {object} option Option object from the editor.
-   * @return {HTMLElement} Option.
->>>>>>> 01960de9
    */
   buildOption(option) {
     const optionContainer = document.createElement('div');
@@ -87,7 +77,6 @@
     this.selectables.push(selectable);
     optionContainer.appendChild(selectable);
 
-<<<<<<< HEAD
     const media = this.buildMedia(option);
     if (media) {
       optionContainer.appendChild(media);
@@ -114,20 +103,6 @@
    */
   buildImage(option) {
     if (this.imageParamsAreValid(option.media.params)) {
-=======
-    optionContainer.appendChild(this.buildMedia(option));
-
-    return optionContainer;
-  }
-
-  /**
-   * Build media for an option
-   * @param {object} option Option object from the editor
-   * @returns {HTMLElement} The media to be displayed
-   */
-  buildMedia(option) {
-    if (this.mediaParamsAreValid(option.media.params)) {
->>>>>>> 01960de9
       const {
         alt,
         title,
@@ -137,10 +112,8 @@
       const image = document.createElement('img');
       image.setAttribute('src', H5P.getPath(path, this.contentId));
       image.setAttribute('alt', alt);
+      if (title != null) image.setAttribute('title', title); //Do not show title if title is not specified
 
-      //Do not show title if title is not specified
-      if(title != null)
-        image.setAttribute('title', title);
       image.classList.add('h5p-multi-media-choice-media');
       image.classList.add(`h5p-multi-media-choice-media-${this.params.behaviour.aspectRatio}`);
 
@@ -161,7 +134,7 @@
 
   /**
    * Counts options marked as correct
-   * @returns  {number} Number of options marked as correct in the editor.
+   * @returns  {Number} Number of options marked as correct in the editor.
    */
   getNumberOfCorrectOptions() {
     return this.params.options.filter((option) => option.correct).length;
@@ -181,11 +154,7 @@
   /**
    * Toggles the given option. If the options are radio buttons
    * the previously checked one is unchecked
-<<<<<<< HEAD
    * @param  {Number} optionIndex Which option is being selected
-=======
-   * @param {number} optionIndex Which option is being selected
->>>>>>> 01960de9
    */
   toggleSelected(optionIndex) {
     const option = this.selectables[optionIndex];
