/** Class representing a multi media option */
export class MultiMediaChoiceOption {
  /**
   * @constructor
   * @param {Object} option Option object from the editor
   * @param {number} contentId Content's id.
   * @param {string} aspectRatio Aspect ratio used if all options should conform to the same size
   * @param {number} maxAlternativesPerRow Max allowed alternatives pers row if space is availiable
   * @param {boolean} singleAnswer true for radio buttons, false for checkboxes
   * @param {Object} [callbacks = {}] Callbacks.
   */
  constructor(
    option,
    contentId,
    aspectRatio,
    maxAlternativesPerRow,
    singleAnswer,
    callbacks
  ) {
    this.contentId = contentId;
    this.aspectRatio = aspectRatio;
    this.maxAlternativesPerRow = maxAlternativesPerRow;

    this.media = option.media;
    this.disableImageZooming = option.disableImageZooming;
    this.correct = option.correct;
    this.tipsAndFeedback = option.tipsAndFeedback; // TODO: Currently not used

    this.callbacks = callbacks || {};
    this.callbacks.onClick = this.callbacks.onClick || (() => {});
    this.callbacks.triggerResize = this.callbacks.triggerResize || (() => {});

    this.isValid = true; // If the media content is valid or not

    this.content = document.createElement('li');
    this.content.classList.add('h5p-multi-media-choice-option-container');

    if (singleAnswer) {
      this.content.setAttribute('role', 'radio');
    }
    else {
      this.content.setAttribute('role', 'checkbox');
    }
    this.content.setAttribute('aria-checked', 'false');
    this.content.setAttribute('aria-disabled', 'false');
    this.content.setAttribute('tabindex', '0');
    this.content.addEventListener('click', this.callbacks.onClick);

    const mediaContent = this.createMediaContent();
    if (!mediaContent) {
      this.isValid = false;
      return;
    }
    this.content.appendChild(mediaContent);

    // Set the width to control the max number of options per row.
    setTimeout(() => {
<<<<<<< HEAD
      const computedStyle = window.getComputedStyle(this.content) || this.content.currentStyle;
      this.content.style.width = 'calc(' + 100 / this.maxAlternativesPerRow + '% - (' + computedStyle.marginLeft + ' + ' + computedStyle.marginRight + '))';
=======
      const style =
        window.getComputedStyle(this.content) || this.content.currentStyle;
      this.content.style.width =
        'calc(' +
        100 / this.maxAlternativesPerRow +
        '% - ' +
        (style.marginLeft + style.marginRight) +
        ')';
>>>>>>> 310b1de0
    }, 0);
  }

  /**
   * Factory method for building the media content of option
   * @param {object} option Option / answer object from the editor
   * @returns {HTMLElement} Either [Image] depending on the content type
   * @returns {undefined} Undefined if the content type cannot be created
   */
  createMediaContent() {
    switch (this.media.metadata.contentType) {
      case 'Image':
        return this.buildImage(this.option);
      default:
        return undefined;
    }
  }

  /**
   * Returns the appropriate description depending on the content type
   * @returns {string} the description of the option
   */
  getDescription() {
    switch (this.media.metadata.contentType) {
      case 'Image':
        return this.media.params.alt; // Alternative text
      default:
        return '';
    }
  }

  /**
   * Builds an image from from media
   * @returns {HTMLElement} Image tag.
   */
  buildImage() {
    if (this.imageParamsAreInvalid(this.media.params)) {
      return;
    }

    const {
      alt,
      title,
      file: { path },
    } = this.media.params;

    const image = document.createElement('img');
    image.setAttribute('src', H5P.getPath(path, this.contentId));
    image.setAttribute('alt', alt);
    image.addEventListener('load', this.callbacks.triggerResize);
    // Do not show title if title is not specified
    if (title !== null) {
      image.setAttribute('title', title);
    }

    image.classList.add('h5p-multi-media-choice-media');

    return image;
  }

  /**
   * Test if important keys missing in media params for image
   * @param {object} imageParams Media params for image from the editor
   * @return {boolean} False if any of the three keys are present, true otherwise
   * @private
   */
  imageParamsAreInvalid(imageParams) {
    return (
      ['alt', 'title', 'file'].filter(key => key in imageParams).length === 0
    );
  }

  /**
   * @returns {boolean} If the options is selected
   */
  isSelected() {
    return this.content.getAttribute('aria-checked') === 'true';
  }

  /**
   * @returns {boolean} True if the option is correct
   */
  isCorrect() {
    return this.correct;
  }

  /**
   * @returns {boolean} True if the option is disabled
   */
  isDisabled() {
    return this.content.getAttribute('aria-disabled') === 'true';
  }

  /**
   * Return the DOM for this class
   * @return {HTMLElement} DOM for this class
   */
  getDOM() {
    return this.content;
  }

  /**
   * Unchecks the selectable of the option
   */
  toggle() {
    if (this.isSelected()) {
      this.content.setAttribute('aria-checked', 'false');
    }
    else {
      this.content.setAttribute('aria-checked', 'true');
    }
  }

  /**
   * Unchecks the selectable of the option
   */
  uncheck() {
    this.content.setAttribute('aria-checked', 'false');
  }

  /**
   * Enables the selectable of the option
   */
  enable() {
    this.content.setAttribute('aria-disabled', 'false');
  }

  /**
   * Disable the selectable of the option
   */
  disable() {
    this.content.setAttribute('aria-disabled', 'true');
  }

  /**
   * Shows if the answer is correct or wrong in the UI
   */
  showSolution() {
    if (this.correct) {
      this.content.classList.add('h5p-multi-media-choice-correct');
    }
    else {
      this.content.classList.add('h5p-multi-media-choice-wrong');
    }
  }

  /**
   * Hides any information about solution in the UI
   */
  hideSolution() {
    this.content.classList.remove('h5p-multi-media-choice-correct');
    this.content.classList.remove('h5p-multi-media-choice-wrong');
  }

  scaleMedia() {
    if (this.aspectRatio !== '') {
      const container = this.content;
      const width = container.clientWidth;
      const borderWidth = 3;
      let values = this.aspectRatio.split('to');
      let height = (width / values[0]) * values[1];
      //Calculate width based on height and 2*border pixel values
      container.style.height = height + borderWidth * 2 + 'px';
    }
  }
}<|MERGE_RESOLUTION|>--- conflicted
+++ resolved
@@ -55,19 +55,9 @@
 
     // Set the width to control the max number of options per row.
     setTimeout(() => {
-<<<<<<< HEAD
       const computedStyle = window.getComputedStyle(this.content) || this.content.currentStyle;
-      this.content.style.width = 'calc(' + 100 / this.maxAlternativesPerRow + '% - (' + computedStyle.marginLeft + ' + ' + computedStyle.marginRight + '))';
-=======
-      const style =
-        window.getComputedStyle(this.content) || this.content.currentStyle;
-      this.content.style.width =
-        'calc(' +
-        100 / this.maxAlternativesPerRow +
-        '% - ' +
-        (style.marginLeft + style.marginRight) +
-        ')';
->>>>>>> 310b1de0
+      this.content.style.width = 'calc(' + 100 / this.maxAlternativesPerRow + '% - (' +
+      computedStyle.marginLeft + ' + ' + computedStyle.marginRight + '))';
     }, 0);
   }
 
