--- conflicted
+++ resolved
@@ -17,25 +17,25 @@
     this.contentId = contentId;
     this.extras = extras;
 
-<<<<<<< HEAD
-=======
     // Default values are extended
-    this.params = deepExtend({
-      question: null,
-      behaviour: {
-        enableSolutionsButton: true,
-        enableRetry: true,
-        type: 'auto',
-        confirmCheckDialog: false,
-        confirmRetryDialog: false
+    this.params = deepExtend(
+      {
+        question: null,
+        behaviour: {
+          enableSolutionsButton: true,
+          enableRetry: true,
+          type: 'auto',
+          confirmCheckDialog: false,
+          confirmRetryDialog: false,
+        },
+        l10n: {
+          dummy1: 'default dummy text 1',
+          dummy2: 'default dummy text 2',
+        },
       },
-      l10n: {
-        dummy1: 'default dummy text 1',
-        dummy2: 'default dummy text 2',
-      }
-    }, params);
+      params
+    );
 
->>>>>>> 89ede465
     /**
      * Register the DOM elements with H5P.MultiMediaChoice
      */
