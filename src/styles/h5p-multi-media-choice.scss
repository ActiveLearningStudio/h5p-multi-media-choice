--- conflicted
+++ resolved
@@ -111,11 +111,8 @@
   .h5p-multi-media-choice-correct {
     background-color: $color-correct-light;
     border-color: $color-correct-dark;
-<<<<<<< HEAD
     border-width: $border-thick-stroke-width;
     padding: calc(#{$option-padding-default} - #{$border-stroke-width-difference});
-=======
-    border-width: 2 * $border-stroke-width;
     position: relative;
 
     &:before {
@@ -128,18 +125,12 @@
       content: '\e994';
       color: $color-correct-dark;
     }
->>>>>>> 30fa2c4e
   }
 
   .h5p-multi-media-choice-show-correct {
     background-color: $color-show-correct-light;
-<<<<<<< HEAD
     border: $color-show-correct-dark dotted $border-thick-stroke-width;
     padding: calc(#{$option-padding-default} - #{$border-stroke-width-difference});
-=======
-    border-color: $color-show-correct-dark;
-    border-width: 2 * $border-stroke-width;
-    border-style: dotted;
     position: relative;
 
     &:before {
@@ -152,17 +143,13 @@
       content: '\e994';
       color: $color-show-correct-dark;
     }
->>>>>>> 30fa2c4e
   }
 
   .h5p-multi-media-choice-wrong {
     background-color: $color-wrong-light;
     border-color: $color-wrong-dark;
-<<<<<<< HEAD
     border-width: $border-thick-stroke-width;
     padding: calc(#{$option-padding-default} - #{$border-stroke-width-difference});
-=======
-    border-width: 2 * $border-stroke-width;
     position: relative;
 
     &:before {
@@ -175,6 +162,5 @@
       content: '\e99d';
       color: $color-wrong-dark;
     }
->>>>>>> 30fa2c4e
   }
 }